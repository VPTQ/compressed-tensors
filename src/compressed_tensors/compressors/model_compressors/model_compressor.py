--- conflicted
+++ resolved
@@ -39,11 +39,7 @@
     apply_quantization_config,
     load_pretrained_quantization,
 )
-<<<<<<< HEAD
 from compressed_tensors.quantization.lifecycle import expand_targets
-=======
-from compressed_tensors.quantization.lifecycle import find_compression_targets
->>>>>>> 7f944842
 from compressed_tensors.quantization.utils import (
     is_module_quantized,
     iter_named_leaf_modules,
@@ -283,7 +279,6 @@
                 )
 
         if self.sparsity_compressor is not None:
-<<<<<<< HEAD
             sparse_compression_targets: Set[str] = expand_targets(
                 model=model,
                 targets=self.sparsity_config.targets,
@@ -291,11 +286,6 @@
             )
             compressed_state_dict = self.sparsity_compressor.compress(
                 compressed_state_dict, compression_targets=sparse_compression_targets
-=======
-            compression_targets = self._find_sparse_compression_targets(model=model)
-            compressed_state_dict = self.sparsity_compressor.compress(
-                compressed_state_dict, compression_targets=compression_targets
->>>>>>> 7f944842
             )
 
         # HACK: Override the dtype_byte_size function in transformers to
