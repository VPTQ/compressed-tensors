# Copyright (c) 2021 - present / Neuralmagic, Inc. All Rights Reserved.
#
# Licensed under the Apache License, Version 2.0 (the "License");
# you may not use this file except in compliance with the License.
# You may obtain a copy of the License at
#
#    http://www.apache.org/licenses/LICENSE-2.0
#
# Unless required by applicable law or agreed to in writing,
# software distributed under the License is distributed on an "AS IS" BASIS,
# WITHOUT WARRANTIES OR CONDITIONS OF ANY KIND, either express or implied.
# See the License for the specific language governing permissions and
# limitations under the License.

import json
import os
import re
import struct
from typing import Dict, List, Optional, Tuple, Union

from safetensors import safe_open
from torch import Tensor
from transformers.utils import SAFE_WEIGHTS_INDEX_NAME, SAFE_WEIGHTS_NAME, cached_file


__all__ = [
    "get_safetensors_folder",
    "get_safetensors_header",
    "match_param_name",
    "merge_names",
    "get_weight_mappings",
    "get_nested_weight_mappings",
    "get_quantization_state_dict",
    "is_quantization_param",
    "get_nested_mappings_from_state_dict",
]

WEIGHT_MAPPING_TYPE = Dict[str, str]
NESTED_WEIGHT_MAPPING_TYPE = Dict[str, WEIGHT_MAPPING_TYPE]


def get_safetensors_folder(
    pretrained_model_name_or_path: str, cache_dir: Optional[str] = None
) -> str:
    """
    Given a Hugging Face stub or a local path, return the folder containing the
    safetensors weight files

    :param pretrained_model_name_or_path: local path to model or HF stub
    :param cache_dir: optional cache dir to search through, if none is specified the
    model will be searched for in the default TRANSFORMERS_CACHE
    :return: local folder containing model data
    """
    if os.path.exists(pretrained_model_name_or_path):
        # argument is a path to a local folder
        return os.path.abspath(pretrained_model_name_or_path)

    safetensors_path = cached_file(
        pretrained_model_name_or_path,
        SAFE_WEIGHTS_NAME,
        cache_dir=cache_dir,
        _raise_exceptions_for_missing_entries=False,
    )
    index_path = cached_file(
        pretrained_model_name_or_path,
        SAFE_WEIGHTS_INDEX_NAME,
        cache_dir=cache_dir,
        _raise_exceptions_for_missing_entries=False,
    )
    if safetensors_path is not None:
        # found a single cached safetensors file
        return os.path.split(safetensors_path)[0]
    if index_path is not None:
        # found a cached safetensors weight index file
        return os.path.split(index_path)[0]

    # model weights could not be found locally or cached from HF Hub
    raise ValueError(
        "Could not locate safetensors weight or index file from "
        f"{pretrained_model_name_or_path}."
    )


def get_safetensors_header(safetensors_path: str) -> Dict[str, str]:
    """
    Extracts the metadata from a safetensors file as JSON

    :param safetensors_path: path to a safetensors file
    :return: dictionary of metadata extracted from the safetensors file
    """
    with open(safetensors_path, "rb") as f:
        length_of_header = struct.unpack("<Q", f.read(8))[0]
        header_data = f.read(length_of_header)
        header = json.loads(header_data)

    return header


def match_param_name(full_name: str, param_name: str) -> str:
    """
    Helper function extracting the uncompressed parameterized layer name from a
    compressed name. Assumes the compressed name was merged using merge_names.

    :param full_name: full name of parameter in compressed model
    :param param_name: compression paramater name
    :return: uncompressed name of the uncompressed parameterized layer
    """
    pattern = r"^(.*)\." + param_name + r"$"
    regex = re.findall(pattern, full_name)
    if len(regex) == 0:
        return None
    return regex[0]


def merge_names(parent_name: str, child_name: str) -> str:
    """
    Helper function for merging an uncompressed parameterized layer name with a
    compression parameter. Names merged with this function can then be parsed by
    match_param_name.

    :param parent_name: uncompressed parameterized layer name
    :param child_name: compression parameter name
    :return: merged compressed name
    """
    return parent_name + "." + child_name


def get_weight_mappings(path_to_model_or_tensors: str) -> Dict[str, str]:
    """
    Takes a path to a state dict saved in safetensors format and returns a mapping
    from parameterized layer name to file location.

    {
        layer.weight.bitmask: file_location,
        layer.weight.row_offsets: file_location,
        layer.weight.shape: file_location,
        layer.weight.compressed: file_location
    }

    This generalizes to cases where the model is split into multiple safetensors files

    :param path_to_model_or_tensors: path to directory that contains
        safetensors (must contain either a single file or multiple files with an index),
        or a path to a single safetensors file
    :return: mapping of parameterized layer name to file location
    """

    if os.path.isfile(path_to_model_or_tensors):
        # we have a single safetensors file to read
        header = get_safetensors_header(path_to_model_or_tensors)
        for key in header.keys():
            header[key] = path_to_model_or_tensors
        header.pop("__metadata__", None)
    else:
        # we have a directory with multiple safetensors files
        safetensors_path = os.path.join(path_to_model_or_tensors, SAFE_WEIGHTS_NAME)
        index_path = os.path.join(path_to_model_or_tensors, SAFE_WEIGHTS_INDEX_NAME)
        if os.path.exists(safetensors_path):
            # we have a single safetensors file to read
            header = get_safetensors_header(safetensors_path)
            for key in header.keys():
                header[key] = SAFE_WEIGHTS_NAME
            header.pop("__metadata__", None)
        elif os.path.exists(index_path):
            # we have multiple safetensors file, read from index
            with open(index_path, "r", encoding="utf-8") as f:
                index = json.load(f)
            header = index["weight_map"]
        else:
            raise ValueError(
                "Could not find a safetensors weight "
                f"or index file at {path_to_model_or_tensors}"
            )

        # convert weight locations to full paths
        for key, value in header.items():
            header[key] = os.path.join(path_to_model_or_tensors, value)

    return header


def get_nested_weight_mappings(
    model_path: str, params_to_nest: List[str], return_other_params: bool = False
<<<<<<< HEAD
) -> Union[
    NESTED_WEIGHT_MAPPING_TYPE, Tuple[NESTED_WEIGHT_MAPPING_TYPE, WEIGHT_MAPPING_TYPE]
]:
=======
) -> Dict[str, Dict[str, str]]:
>>>>>>> 7f944842
    """
    Takes a path to a state dict saved in safetensors format and returns a nested
    mapping from uncompressed parameterized layer names to the file locations of each
    of the layers compression parameters.

    layer.weight: {
        bitmask: file_location,
        row_offsets: file_location,
        shape: file_location,
        compressed: file_location
    }

    This generalizes to cases where the model is split into multiple safetensors files

    :param model_path: path to safetensors state dict, must contain either a single
        safetensors file or multiple files with an index
    :param return_other_params: if True, return a second dictionary containing the
        remaining parameters that were not matched to the nested parameters
    :return: nested mapping of parameterized layer name to file location if
        return_other_params is False, else a tuple containing the nested mapping
        and a mapping of the remaining parameters that were not matched to
        the nested parameters
    """
    weight_mappings = get_weight_mappings(model_path)
    other_params = {}

    nested_weight_mappings = {}
    for key in weight_mappings.keys():
        matched = False
        for param_name in params_to_nest:
            maybe_match = match_param_name(key, param_name)
            if maybe_match is not None:
                dense_param = maybe_match
                if dense_param not in nested_weight_mappings:
                    nested_weight_mappings[dense_param] = {}
                matched = True
                nested_weight_mappings[dense_param][param_name] = weight_mappings[key]
        if not matched:
            other_params[key] = weight_mappings[key]

    return (
        nested_weight_mappings
        if not return_other_params
        else (nested_weight_mappings, other_params)
    )


def get_quantization_state_dict(model_path: str) -> Dict[str, Tensor]:
    weight_mappings = get_weight_mappings(model_path)
    state_dict = {}
    for weight_name, safe_path in weight_mappings.items():
        if not is_quantization_param(weight_name):
            continue
        with safe_open(safe_path, framework="pt", device="cpu") as f:
            state_dict[weight_name] = f.get_tensor(weight_name)

    return state_dict


def is_quantization_param(name: str) -> bool:
    """
    Checks is a parameter name is associated with a quantization parameter

    :param name: parameter name to check
    :return: True if parameter name is a quantization parameter, else False
    """
    if name.endswith("_scale"):
        return True
    if name.endswith("zero_point"):
        return True
    if name.endswith("g_idx"):
        return True

    return False


def get_nested_mappings_from_state_dict(state_dict, params_to_nest):
    nested_weight_mappings = {}
    for key in state_dict.keys():
        for param_name in params_to_nest:
            maybe_match = match_param_name(key, param_name)
            if maybe_match is not None:
                dense_param = maybe_match
                if dense_param not in nested_weight_mappings:
                    nested_weight_mappings[dense_param] = {}
                nested_weight_mappings[dense_param][param_name] = state_dict[key]

    return nested_weight_mappings<|MERGE_RESOLUTION|>--- conflicted
+++ resolved
@@ -181,13 +181,9 @@
 
 def get_nested_weight_mappings(
     model_path: str, params_to_nest: List[str], return_other_params: bool = False
-<<<<<<< HEAD
 ) -> Union[
     NESTED_WEIGHT_MAPPING_TYPE, Tuple[NESTED_WEIGHT_MAPPING_TYPE, WEIGHT_MAPPING_TYPE]
 ]:
-=======
-) -> Dict[str, Dict[str, str]]:
->>>>>>> 7f944842
     """
     Takes a path to a state dict saved in safetensors format and returns a nested
     mapping from uncompressed parameterized layer names to the file locations of each
