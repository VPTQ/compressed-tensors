# Copyright (c) 2021 - present / Neuralmagic, Inc. All Rights Reserved.
#
# Licensed under the Apache License, Version 2.0 (the "License");
# you may not use this file except in compliance with the License.
# You may obtain a copy of the License at
#
#    http://www.apache.org/licenses/LICENSE-2.0
#
# Unless required by applicable law or agreed to in writing,
# software distributed under the License is distributed on an "AS IS" BASIS,
# WITHOUT WARRANTIES OR CONDITIONS OF ANY KIND, either express or implied.
# See the License for the specific language governing permissions and
# limitations under the License.

import logging
from typing import Any, Iterable, Optional, Tuple, Union

import torch
from compressed_tensors.quantization.quant_args import (
    QuantizationArgs,
    QuantizationStrategy,
)
from compressed_tensors.registry.registry import RegistryMixin
from torch import FloatTensor, IntTensor, Tensor
from torch.nn import Module


_LOGGER = logging.getLogger(__name__)


__all__ = ["Observer"]


class Observer(Module, RegistryMixin):
    """
    Base Observer class to be subclassed for specific implementation.
    Subclasses should override `calculate_qparams` to return a scale, zero_point
    pair
    """

    def __init__(self, quantization_args: QuantizationArgs):
        self.quantization_args: QuantizationArgs = quantization_args
        super().__init__()
        self._scale = None
        self._zero_point = None
        self._num_observed_tokens = None

    @torch.no_grad()
    def forward(
        self, observed: Tensor, g_idx: Optional[Tensor] = None
    ) -> Tuple[FloatTensor, IntTensor]:
        """
        maps directly to get_qparams
        :param observed: optional observed tensor to calculate quantization parameters
            from
        :return: tuple of scale and zero point based on last observed value
        """
<<<<<<< HEAD
        return self.get_qparams(observed=observed, g_idx=g_idx)
=======
        self.record_observed_tokens(observed)
        return self.get_qparams(observed=observed)
>>>>>>> 4b790ecd

    def calculate_qparams(
        self,
        observed: Tensor,
        reduce_dims: Optional[Tuple[int]] = None,
    ) -> Tuple[FloatTensor, IntTensor]:
        """
        :param observed: observed tensor to calculate quantization parameters for
        :param reduce_dims: optional tuple of dimensions to reduce along,
            returned scale and zero point will be shaped (1,) along the
            reduced dimensions
        :return: tuple of scale and zero point derived from the observed tensor
        """
        raise NotImplementedError(f"{self.__class__} must implement calculate_qparams")

    def post_calculate_qparams(self) -> None:
        """
        Run any logic specific to its observers after running calculate_qparams
        """
        ...

    def get_qparams(
        self,
        observed: Optional[Tensor] = None,
        g_idx: Optional[Tensor] = None,
    ) -> Tuple[FloatTensor, IntTensor]:
        """
        Convenience function to wrap overwritten calculate_qparams
        adds support to make observed tensor optional and support for tracking latest
        calculated scale and zero point

        :param observed: optional observed tensor to calculate quantization parameters
            from
        :return: tuple of scale and zero point based on last observed value
        """
        if observed is not None:
            group_size = self.quantization_args.group_size

            if self.quantization_args.strategy == QuantizationStrategy.TENSOR:

                # re-calculate scale and zero point, update the stored value
                self._scale, self._zero_point = self.calculate_qparams(observed)

            elif self.quantization_args.strategy == QuantizationStrategy.GROUP:
                columns = observed.shape[1]
                scales, zero_points = [], []
                group_idxs = range(0, columns, self.quantization_args.group_size)
                for group_id, group_idx in enumerate(group_idxs):

                    # initialized g_idx are Tensor of -1s
                    if g_idx is not None and group_idx // group_size in g_idx:
                        grouped_idx = g_idx == (group_idx // group_size)
                        scale, zero_point = self.get_qparams_along_dim(
                            observed[:, grouped_idx],
                            0,
                            tensor_id=group_id,
                        )
                        scales.append(scale)
                        zero_points.append(zero_point)

                    else:
                        scale, zero_point = self.get_qparams_along_dim(
                            observed[:, group_idx : (group_idx + group_size)],
                            0,
                            tensor_id=group_id,
                        )
                        scales.append(scale)
                        zero_points.append(zero_point)

                self._scale = torch.cat(scales, dim=1, out=self._scale)
                self._zero_point = torch.cat(zero_points, dim=1, out=self._zero_point)

            elif self.quantization_args.strategy == QuantizationStrategy.CHANNEL:
                # assume observed is transposed, because its the output, hence use dim 0
                self._scale, self._zero_point = self.get_qparams_along_dim(observed, 0)

            elif self.quantization_args.strategy == QuantizationStrategy.TOKEN:
                # use dim 1, assume the obsersed.shape = [batch, token, hidden]
                # should be batch, token
                self._scale, self._zero_point = self.get_qparams_along_dim(
                    observed,
                    dim={0, 1},
                )

        return self._scale, self._zero_point

    def get_qparams_along_dim(
        self,
        observed,
        dim: Union[int, Iterable[int]],
        tensor_id: Optional[Any] = None,
    ):
        dim = set(dim)

        reduce_dims = tuple(idx for idx in range(observed.ndim) if idx not in dim)
        return self.calculate_qparams(
            observed, reduce_dims=reduce_dims, tensor_id=tensor_id
        )

    def record_observed_tokens(self, batch_tensor: Tensor):
        """
        Counts the number of tokens observed during the
        forward passes. The count is aggregated in the
        _num_observed_tokens attribute of the class.

        Note: The batch_tensor is expected to have two dimensions
            (batch_size * sequence_length, num_features). This is the
            general shape expected by the forward pass of the expert
            layers in a MOE model. If the input tensor does not have
            two dimensions, the _num_observed_tokens attribute will be set
            to None.
        """
        if not isinstance(batch_tensor, Tensor):
            raise ValueError(f"Expected value to be a tensor, got {type(batch_tensor)}")

        if batch_tensor.ndim != 2:
            _LOGGER.debug(
                "The input tensor is expected to have two dimensions "
                "(batch_size * sequence_length, num_features). "
                f"The input tensor has {batch_tensor.ndim} dimensions."
            )
            return

        if self._num_observed_tokens is None:
            # initialize the count
            self._num_observed_tokens = 0

        # batch_tensor (batch_size * sequence_length, num_features)
        # observed_tokens (batch_size * sequence_length)
        observed_tokens, _ = batch_tensor.shape
        self._num_observed_tokens += observed_tokens<|MERGE_RESOLUTION|>--- conflicted
+++ resolved
@@ -55,12 +55,10 @@
             from
         :return: tuple of scale and zero point based on last observed value
         """
-<<<<<<< HEAD
-        return self.get_qparams(observed=observed, g_idx=g_idx)
-=======
+
         self.record_observed_tokens(observed)
-        return self.get_qparams(observed=observed)
->>>>>>> 4b790ecd
+        return self.get_qparams(observed=observed,  g_idx=g_idx)
+
 
     def calculate_qparams(
         self,
