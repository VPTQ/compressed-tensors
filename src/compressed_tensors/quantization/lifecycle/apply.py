# Copyright (c) 2021 - present / Neuralmagic, Inc. All Rights Reserved.
#
# Licensed under the Apache License, Version 2.0 (the "License");
# you may not use this file except in compliance with the License.
# You may obtain a copy of the License at
#
#    http://www.apache.org/licenses/LICENSE-2.0
#
# Unless required by applicable law or agreed to in writing,
# software distributed under the License is distributed on an "AS IS" BASIS,
# WITHOUT WARRANTIES OR CONDITIONS OF ANY KIND, either express or implied.
# See the License for the specific language governing permissions and
# limitations under the License.

import logging
import re
from collections import OrderedDict
from typing import Dict, Iterable, List, Optional
from typing import OrderedDict as OrderedDictType
from typing import Union

import torch
from compressed_tensors.quantization.lifecycle.calibration import (
    set_module_for_calibration,
)
from compressed_tensors.quantization.lifecycle.compressed import (
    compress_quantized_weights,
)
from compressed_tensors.quantization.lifecycle.frozen import freeze_module_quantization
from compressed_tensors.quantization.lifecycle.initialize import (
    initialize_module_for_quantization,
)
from compressed_tensors.quantization.quant_args import QuantizationArgs
from compressed_tensors.quantization.quant_config import (
    QuantizationConfig,
    QuantizationStatus,
)
from compressed_tensors.quantization.quant_scheme import QuantizationScheme
from compressed_tensors.quantization.utils import (
    KV_CACHE_TARGETS,
    infer_quantization_status,
    iter_named_leaf_modules,
)
from compressed_tensors.utils.helpers import fix_fsdp_module_name
from compressed_tensors.utils.safetensors_load import get_safetensors_folder
from torch.nn import Module


__all__ = [
    "load_pretrained_quantization",
    "apply_quantization_config",
    "apply_quantization_status",
    "find_name_or_class_matches",
]

from compressed_tensors.quantization.utils.helpers import is_module_quantized
from compressed_tensors.utils.safetensors_load import get_quantization_state_dict


_LOGGER = logging.getLogger(__name__)


def load_pretrained_quantization(model: Module, model_name_or_path: str):
    """
    Loads the quantization parameters (scale and zero point) from model_name_or_path to
    a model that has already been initialized with a quantization config

    :param model: model to load pretrained quantization parameters to
    :param model_name_or_path: Hugging Face stub or local folder containing a quantized
    model, which is used to load quantization parameters
    """
    model_path = get_safetensors_folder(model_name_or_path)
    state_dict = get_quantization_state_dict(model_path)

    for name, submodule in iter_named_leaf_modules(model):
        if not is_module_quantized(submodule):
            continue
        if submodule.quantization_scheme.weights is not None:
            base_name = "weight"
            _load_quant_args_from_state_dict(
                base_name=base_name,
                module_name=name,
                module=submodule,
                state_dict=state_dict,
            )
        if submodule.quantization_scheme.input_activations is not None:
            base_name = "input"
            _load_quant_args_from_state_dict(
                base_name=base_name,
                module_name=name,
                module=submodule,
                state_dict=state_dict,
            )
        if submodule.quantization_scheme.output_activations is not None:
            base_name = "output"
            _load_quant_args_from_state_dict(
                base_name=base_name,
                module_name=name,
                module=submodule,
                state_dict=state_dict,
            )


def apply_quantization_config(model: Module, config: QuantizationConfig):
    """
    Initializes the model for quantization in-place based on the given config

    :param model: model to apply quantization config to
    :param config: quantization config
    """
    # build mapping of targets to schemes for easier matching
    # use ordered dict to preserve target ordering in config
    target_to_scheme = OrderedDict()
    config = process_quantization_config(config)
    for scheme in config.config_groups.values():
        for target in scheme.targets:
            target_to_scheme[target] = scheme

    # list of submodules to ignore
    ignored_submodules = []
    # mark appropriate layers for quantization by setting their quantization schemes
    for name, submodule in iter_named_leaf_modules(model):
        # potentially fix module name to remove FSDP wrapper prefix
        name = fix_fsdp_module_name(name)
        if find_name_or_class_matches(name, submodule, config.ignore):
            ignored_submodules.append(name)
            continue  # layer matches ignore list, continue
        targets = find_name_or_class_matches(name, submodule, target_to_scheme)
        if targets:
            # target matched - add layer and scheme to target list
            submodule.quantization_scheme = _scheme_from_targets(
                target_to_scheme, targets, name
            )

    if config.ignore is not None and ignored_submodules is not None:
        if set(config.ignore) - set(ignored_submodules):
            _LOGGER.warning(
                "Some layers that were to be ignored were "
                "not found in the model: "
                f"{set(config.ignore) - set(ignored_submodules)}"
            )
    # apply current quantization status across all targeted layers
    apply_quantization_status(model, config.quantization_status)


def process_quantization_config(config: QuantizationConfig) -> QuantizationConfig:
    """
    Preprocess the raw QuantizationConfig

    :param config: the raw QuantizationConfig
    :return: the processed QuantizationConfig
    """
    if config.kv_cache_scheme is not None:
        config = process_kv_cache_config(config)

    return config


def process_kv_cache_config(
    config: QuantizationConfig, targets: Union[List[str], str] = KV_CACHE_TARGETS
) -> QuantizationConfig:
    """
    Reformulate the `config.kv_cache` as a `config_group`
    and add it to the set of existing `config.groups`

    :param config: the QuantizationConfig
    :return: the QuantizationConfig with additional "kv_cache" group
    """
    kv_cache_dict = config.kv_cache_scheme.model_dump()
    kv_cache_scheme = QuantizationScheme(
        output_activations=QuantizationArgs(**kv_cache_dict),
        targets=targets,
    )
    kv_cache_group = dict(kv_cache=kv_cache_scheme)
    config.config_groups.update(kv_cache_group)
    return config


def apply_quantization_status(model: Module, status: QuantizationStatus):
    """
    Applies in place the quantization lifecycle up to the given status

    :param model: model to apply quantization to
    :param status: status to update the module to
    """
    current_status = infer_quantization_status(model)

    if status >= QuantizationStatus.INITIALIZED > current_status:
        model.apply(initialize_module_for_quantization)

    if current_status < status >= QuantizationStatus.CALIBRATION > current_status:
        model.apply(set_module_for_calibration)
    if current_status < status >= QuantizationStatus.FROZEN > current_status:
        model.apply(freeze_module_quantization)

    if current_status < status >= QuantizationStatus.COMPRESSED > current_status:
        model.apply(compress_quantized_weights)


def find_name_or_class_matches(
    name: str, module: Module, targets: Iterable[str], check_contains: bool = False
) -> List[str]:
    # returns all targets that match the given name or the class name
    # returns empty list otherwise
    if isinstance(targets, Iterable):
        matches = _find_matches(name, targets) + _find_matches(
            module.__class__.__name__, targets, check_contains
        )
        matches = [match for match in matches if match is not None]
        return matches


def _find_matches(
    value: str, targets: Iterable[str], check_contains: bool = False
) -> List[str]:
    # returns all the targets that match value either
    # exactly or as a regex after 're:'. if check_contains is set to True,
    # additionally checks if the target string is contained with value.
    matches = []
    for target in targets:
        if target.startswith("re:"):
            pattern = target[3:]
            if re.match(pattern, value):
                matches.append(target)
        elif check_contains:
            if target.lower() in value.lower():
                matches.append(target)
        elif target == value:
            matches.append(target)
    return matches


def _infer_status(model: Module) -> Optional[QuantizationStatus]:
    for module in model.modules():
        status = getattr(module, "quantization_status", None)
        if status is not None:
            return status
    return None


def _load_quant_args_from_state_dict(
    base_name: str, module_name: str, module: Module, state_dict: Dict
):
    """
    Loads scale and zero point from a state_dict into the specified module

    :param base_name: quantization target, one of: weights, input_activations or
    output_activations
    :param module_name: pytorch module name to look up in state_dict
    :module: pytorch module associated with module_name
    :state_dict: state_dict to search for matching quantization parameters
    """
    scale_name = f"{base_name}_scale"
    zp_name = f"{base_name}_zero_point"
    device = next(module.parameters()).device

    scale = getattr(module, scale_name, None)
    zp = getattr(module, zp_name, None)
    if scale is not None:
        state_dict_scale = state_dict[f"{module_name}.{scale_name}"]
        scale.data = state_dict_scale.to(device).to(scale.dtype)
    if zp is not None:
        zp_from_state = state_dict.get(f"{module_name}.{zp_name}", None)
        if zp_from_state is not None:  # load the non-zero zero points
            zp.data = zp_from_state.to(device).to(zp.dtype)
        else:  # fill with zeros matching scale shape
<<<<<<< HEAD
            zp.data = torch.zeros_like(scale, dtype=torch.int8).to(device)


def _scheme_from_targets(
    target_to_scheme: OrderedDictType[str, QuantizationScheme],
    targets: List[str],
    name: str,
) -> QuantizationScheme:
    if len(targets) == 1:
        # if `targets` iterable contains a single element
        # use it as the key
        return target_to_scheme[targets[0]]

    # otherwise, we need to merge QuantizationSchemes corresponding
    # to multiple targets. This is most likely because `name` module
    # is being target both as an ordinary quantization target, as well
    # as kv cache quantization target
    schemes_to_merge = [target_to_scheme[target] for target in targets]
    return _merge_schemes(schemes_to_merge, name)


def _merge_schemes(
    schemes_to_merge: List[QuantizationScheme], name: str
) -> QuantizationScheme:
    merged_scheme = {}
    for scheme in schemes_to_merge:
        scheme_dict = {k: v for k, v in scheme.model_dump().items() if v is not None}
        # when merging multiple schemes, the final target will be
        # the `name` argument - hence erase the original targets
        del scheme_dict["targets"]
        # make sure that schemes do not "clash" with each other
        overlapping_keys = set(merged_scheme.keys()) & set(scheme_dict.keys())
        if overlapping_keys:
            raise ValueError(
                f"The module: {name} is being modified by two clashing "
                f"quantization schemes, that jointly try to override "
                f"properties: {overlapping_keys}. Fix the quantization config "
                "so that it is not ambiguous."
            )
        merged_scheme.update(scheme_dict)

    merged_scheme.update(targets=[name])

    return QuantizationScheme(**merged_scheme)
=======
            zp.data = torch.zeros_like(scale, dtype=zp.dtype).to(device)
>>>>>>> 6319bc1e
<|MERGE_RESOLUTION|>--- conflicted
+++ resolved
@@ -264,8 +264,7 @@
         if zp_from_state is not None:  # load the non-zero zero points
             zp.data = zp_from_state.to(device).to(zp.dtype)
         else:  # fill with zeros matching scale shape
-<<<<<<< HEAD
-            zp.data = torch.zeros_like(scale, dtype=torch.int8).to(device)
+            zp.data = torch.zeros_like(scale, dtype=zp.dtype).to(device)
 
 
 def _scheme_from_targets(
@@ -308,7 +307,4 @@
 
     merged_scheme.update(targets=[name])
 
-    return QuantizationScheme(**merged_scheme)
-=======
-            zp.data = torch.zeros_like(scale, dtype=zp.dtype).to(device)
->>>>>>> 6319bc1e
+    return QuantizationScheme(**merged_scheme)