--- conflicted
+++ resolved
@@ -111,11 +111,8 @@
     # build mapping of targets to schemes for easier matching
     # use ordered dict to preserve target ordering in config
     target_to_scheme = OrderedDict()
-<<<<<<< HEAD
     config = process_quantization_config(config)
-=======
     names_to_scheme = OrderedDict()
->>>>>>> f3b09480
     for scheme in config.config_groups.values():
         for target in scheme.targets:
             target_to_scheme[target] = scheme
@@ -132,14 +129,10 @@
         targets = find_name_or_class_matches(name, submodule, target_to_scheme)
         if targets:
             # target matched - add layer and scheme to target list
-<<<<<<< HEAD
             submodule.quantization_scheme = _scheme_from_targets(
                 target_to_scheme, targets, name
             )
-=======
-            submodule.quantization_scheme = target_to_scheme[target]
             names_to_scheme[name] = submodule.quantization_scheme.weights
->>>>>>> f3b09480
 
     if config.ignore is not None and ignored_submodules is not None:
         if set(config.ignore) - set(ignored_submodules):
