--- conflicted
+++ resolved
@@ -97,7 +97,6 @@
     :param dtype: optional dtype to cast the dequantized output to
     :return: dequantized float tensor
     """
-<<<<<<< HEAD
     # ensure all tensors are on the same device
     # assumes that the target device is the input
     # tensor's device
@@ -106,8 +105,6 @@
     if x_q.device != zero_point.device:
         zero_point = zero_point.to(x_q.device)
 
-=======
->>>>>>> 6319bc1e
     if args is None:
         if scale.ndim == 0 or scale.ndim == 1:
             args = QuantizationArgs(strategy=QuantizationStrategy.TENSOR)
